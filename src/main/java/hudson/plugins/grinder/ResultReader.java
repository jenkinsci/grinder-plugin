<<<<<<< HEAD
package hudson.plugins.grinder;

import java.io.BufferedReader;
import java.io.InputStream;
import java.io.InputStreamReader;
import java.io.PrintStream;
import java.util.ArrayList;
import java.util.List;
import java.util.Locale;
import java.util.Scanner;
import java.util.regex.Pattern;

/**
 * Class used to read results from a Grinder output file.
 *
 * @author Eivind B Waaler
 */
public class ResultReader {
   private List<Test> tests;
   private Test totals;

   private transient final PrintStream hudsonConsoleWriter;

   private static final String PATTERN_STATS_HEADER = " Tests        Errors .*";
   private static final String PATTERN_TEST = "Test \\d.*";
   private static final String PATTERN_TOTALS = "Totals .*";
   private static final String PATTERN_TPS = " TPS ";

   /**
    * Construct a result reader for grinder out log files.
    *
    * @param is     The input stream giving the out log file.
    * @param logger Logger to print messages to.
    * @throws GrinderParseException Thrown if the parsing fails.
    */
   public ResultReader(InputStream is, PrintStream logger) {
      hudsonConsoleWriter = logger;
      parse(is);
   }

   /**
    * Construct a result reader for grinder out log files.
    *
    * @param logger Logger to print messages to.
    * @throws GrinderParseException Thrown if the parsing fails.
    */
   public ResultReader(PrintStream logger) {
      hudsonConsoleWriter = logger;
   }

   private void parse(InputStream is) {
      if (is == null) {
         throw new GrinderParseException("Empty input stream");
      }

      if (tests == null) {
         tests = new ArrayList<Test>();
      }

      try {
         BufferedReader bufferedReader = new BufferedReader(new InputStreamReader(is));

         String str = findStats(bufferedReader);
         boolean hasTPS = str.contains(PATTERN_TPS);

         Scanner scanner = new Scanner(str);
         String match = scanner.findWithinHorizon(PATTERN_TEST, 0);

         boolean hasnext = scanner.hasNext();
         while (match != null) {
            tests.add(readTest(match, false, hasTPS));
            match = scanner.findWithinHorizon(PATTERN_TEST, 0);
         }
         match = scanner.findWithinHorizon(PATTERN_TOTALS, 0);
         totals = readTest(match, true, hasTPS);
      } catch (Exception e) {
         String errMsg = "Problem parsing Grinder out log file";
         hudsonConsoleWriter.println(errMsg + ": " + e.getMessage());
         e.printStackTrace(hudsonConsoleWriter);
         throw new GrinderParseException(errMsg, e);
      }
   }

   public List<Test> getTests() {
      return tests;
   }

   public Test getTotals() {
      return totals;
   }

   private Test readTest(String testLine, boolean isTotals, boolean hasTPS) {
      Scanner scanner = new Scanner(testLine).useDelimiter("\\s{2,}").useLocale(Locale.ENGLISH);
      String id = scanner.next();
      int testCount = scanner.nextInt();
      int errorCount = scanner.nextInt();
      double meanTestTime = scanner.nextDouble();
      double testStdDevTime = scanner.nextDouble();
      double tps = 0.0;
      if (hasTPS) {
         tps = scanner.nextDouble();
      }
      if (scanner.hasNextDouble()) {
         double meanRespLength = scanner.nextDouble();
         double respBytesPrSecond = 0.0;
         if (scanner.hasNextDouble()) {
            respBytesPrSecond = scanner.nextDouble();
         } else {
            scanner.next(); // reported as '?' in log
         }
         int respErrorCount = scanner.nextInt();
         double resolveHostMeanTime = 0.0;
         if (scanner.hasNextDouble()) {
            resolveHostMeanTime = scanner.nextDouble();
         } else {
            scanner.next(); // reported as '-' in log
         }
         double establishConnMeanTime = 0.0;
         if (scanner.hasNextDouble()) {
            establishConnMeanTime = scanner.nextDouble();
         } else {
            scanner.next(); // reported as '-' in log
         }
         double firstByteMeanTime = Double.valueOf(scanner.next().replaceAll("[)]",""));
         String name = isTotals ? "" : scanner.next().replaceAll("\"", "");

         return new Test(
            id,
            testCount,
            errorCount,
            meanTestTime,
            testStdDevTime,
            tps,
            meanRespLength,
            respBytesPrSecond,
            respErrorCount,
            resolveHostMeanTime,
            establishConnMeanTime,
            firstByteMeanTime,
            name
         );
      } else {
         String name = isTotals ? "" : scanner.next().replaceAll("\"", "");

         return new Test(
            id,
            testCount,
            errorCount,
            meanTestTime,
            testStdDevTime,
            name
         );
      }
   }

   private String findStats(BufferedReader bufferedReader) {
      Scanner scanner = new Scanner(bufferedReader);
      Pattern pattern = Pattern.compile(PATTERN_STATS_HEADER);
      StringBuilder toBeReturned = new StringBuilder();
      String line = scanner.findInLine(pattern);
      while (line == null && scanner.hasNextLine()) {
         scanner.nextLine();
         line = scanner.findInLine(pattern);
      }
      hudsonConsoleWriter.println(line);
      toBeReturned.append(line).append("\n");

      while (scanner.hasNextLine()) {
         String nextline = scanner.nextLine();
         hudsonConsoleWriter.println(nextline);
         toBeReturned.append(nextline).append("\n");
      }

      return toBeReturned.toString();
   }

}
=======
package hudson.plugins.grinder;

import org.apache.commons.io.IOUtils;

import java.io.IOException;
import java.io.InputStream;
import java.io.PrintStream;
import java.util.ArrayList;
import java.util.List;
import java.util.Locale;
import java.util.Scanner;

/**
 * Class used to read results from a Grinder output file.
 *
 * @author Eivind B Waaler
 */
public class ResultReader {
   private List<Test> tests;
   private Test totals;

   private transient final PrintStream hudsonConsoleWriter;

   private static final String PATTERN_TEST = "Test \\d.*";
   private static final String PATTERN_TOTALS = "Totals .*";
   private static final String PATTERN_TPS = " TPS ";

   /**
    * Construct a result reader for grinder out log files.
    *
    * @param is     The input stream giving the out log file.
    * @param logger Logger to print messages to.
    * @throws GrinderParseException Thrown if the parsing fails.
    */
   public ResultReader(InputStream is, PrintStream logger) {
      hudsonConsoleWriter = logger;
      parse(is);
   }

   private void parse(InputStream is) {
      if (is == null) {
         throw new GrinderParseException("Empty input stream");
      }
      if (tests == null) {
         tests = new ArrayList<Test>();
      }
      try {
         String str = IOUtils.toString(is);
         boolean hasTPS = str.contains(PATTERN_TPS);
         Scanner scanner = new Scanner(str);
         String match = scanner.findWithinHorizon(PATTERN_TEST, 0);
         while (match != null) {
            tests.add(readTest(match, false, hasTPS));
            match = scanner.findWithinHorizon(PATTERN_TEST, 0);
         }
         match = scanner.findWithinHorizon(PATTERN_TOTALS, 0);
         totals = readTest(match, true, hasTPS);
      } catch (IOException e) {
         String errMsg = "Problem parsing Grinder out log file";
         hudsonConsoleWriter.println(errMsg + ": " + e.getMessage());
         e.printStackTrace(hudsonConsoleWriter);
         throw new GrinderParseException(errMsg, e);
      }
   }

   public List<Test> getTests() {
      return tests;
   }

   public Test getTotals() {
      return totals;
   }

   private Test readTest(String testLine, boolean isTotals, boolean hasTPS) {
      Scanner scanner = new Scanner(testLine).useDelimiter("\\s{2,}").useLocale(Locale.ENGLISH);
      String id = scanner.next();
      int testCount = scanner.nextInt();
      int errorCount = scanner.nextInt();
      double meanTestTime = scanner.nextDouble();
      double testStdDevTime = scanner.nextDouble();
      double tps = 0.0;
      if (hasTPS) {
         tps = scanner.nextDouble();
      }
      if (scanner.hasNextDouble()) {
         double meanRespLength = scanner.nextDouble();
         double respBytesPrSecond = 0.0;
         if (scanner.hasNextDouble()) {
            respBytesPrSecond = scanner.nextDouble();
         } else {
            scanner.next(); // reported as '?' in log
         }
         int respErrorCount = scanner.nextInt();
         double resolveHostMeanTime = scanner.nextDouble();
         double establishConnMeanTime = scanner.nextDouble();
         double firstByteMeanTime = Double.valueOf(scanner.next().replaceAll("[)]",""));
         String name = isTotals ? "" : scanner.next().replaceAll("\"", "");

         return new Test(
            id,
            testCount,
            errorCount,
            meanTestTime,
            testStdDevTime,
            tps,
            meanRespLength,
            respBytesPrSecond,
            respErrorCount,
            resolveHostMeanTime,
            establishConnMeanTime,
            firstByteMeanTime,
            name
         );
      } else {
         String name = isTotals ? "" : scanner.next().replaceAll("\"", "");

         return new Test(
            id,
            testCount,
            errorCount,
            meanTestTime,
            testStdDevTime,
            tps,
            name
         );
      }
   }
}
>>>>>>> a505ef28
<|MERGE_RESOLUTION|>--- conflicted
+++ resolved
@@ -1,4 +1,3 @@
-<<<<<<< HEAD
 package hudson.plugins.grinder;
 
 import java.io.BufferedReader;
@@ -149,6 +148,7 @@
             errorCount,
             meanTestTime,
             testStdDevTime,
+            tps,
             name
          );
       }
@@ -175,134 +175,4 @@
       return toBeReturned.toString();
    }
 
-}
-=======
-package hudson.plugins.grinder;
-
-import org.apache.commons.io.IOUtils;
-
-import java.io.IOException;
-import java.io.InputStream;
-import java.io.PrintStream;
-import java.util.ArrayList;
-import java.util.List;
-import java.util.Locale;
-import java.util.Scanner;
-
-/**
- * Class used to read results from a Grinder output file.
- *
- * @author Eivind B Waaler
- */
-public class ResultReader {
-   private List<Test> tests;
-   private Test totals;
-
-   private transient final PrintStream hudsonConsoleWriter;
-
-   private static final String PATTERN_TEST = "Test \\d.*";
-   private static final String PATTERN_TOTALS = "Totals .*";
-   private static final String PATTERN_TPS = " TPS ";
-
-   /**
-    * Construct a result reader for grinder out log files.
-    *
-    * @param is     The input stream giving the out log file.
-    * @param logger Logger to print messages to.
-    * @throws GrinderParseException Thrown if the parsing fails.
-    */
-   public ResultReader(InputStream is, PrintStream logger) {
-      hudsonConsoleWriter = logger;
-      parse(is);
-   }
-
-   private void parse(InputStream is) {
-      if (is == null) {
-         throw new GrinderParseException("Empty input stream");
-      }
-      if (tests == null) {
-         tests = new ArrayList<Test>();
-      }
-      try {
-         String str = IOUtils.toString(is);
-         boolean hasTPS = str.contains(PATTERN_TPS);
-         Scanner scanner = new Scanner(str);
-         String match = scanner.findWithinHorizon(PATTERN_TEST, 0);
-         while (match != null) {
-            tests.add(readTest(match, false, hasTPS));
-            match = scanner.findWithinHorizon(PATTERN_TEST, 0);
-         }
-         match = scanner.findWithinHorizon(PATTERN_TOTALS, 0);
-         totals = readTest(match, true, hasTPS);
-      } catch (IOException e) {
-         String errMsg = "Problem parsing Grinder out log file";
-         hudsonConsoleWriter.println(errMsg + ": " + e.getMessage());
-         e.printStackTrace(hudsonConsoleWriter);
-         throw new GrinderParseException(errMsg, e);
-      }
-   }
-
-   public List<Test> getTests() {
-      return tests;
-   }
-
-   public Test getTotals() {
-      return totals;
-   }
-
-   private Test readTest(String testLine, boolean isTotals, boolean hasTPS) {
-      Scanner scanner = new Scanner(testLine).useDelimiter("\\s{2,}").useLocale(Locale.ENGLISH);
-      String id = scanner.next();
-      int testCount = scanner.nextInt();
-      int errorCount = scanner.nextInt();
-      double meanTestTime = scanner.nextDouble();
-      double testStdDevTime = scanner.nextDouble();
-      double tps = 0.0;
-      if (hasTPS) {
-         tps = scanner.nextDouble();
-      }
-      if (scanner.hasNextDouble()) {
-         double meanRespLength = scanner.nextDouble();
-         double respBytesPrSecond = 0.0;
-         if (scanner.hasNextDouble()) {
-            respBytesPrSecond = scanner.nextDouble();
-         } else {
-            scanner.next(); // reported as '?' in log
-         }
-         int respErrorCount = scanner.nextInt();
-         double resolveHostMeanTime = scanner.nextDouble();
-         double establishConnMeanTime = scanner.nextDouble();
-         double firstByteMeanTime = Double.valueOf(scanner.next().replaceAll("[)]",""));
-         String name = isTotals ? "" : scanner.next().replaceAll("\"", "");
-
-         return new Test(
-            id,
-            testCount,
-            errorCount,
-            meanTestTime,
-            testStdDevTime,
-            tps,
-            meanRespLength,
-            respBytesPrSecond,
-            respErrorCount,
-            resolveHostMeanTime,
-            establishConnMeanTime,
-            firstByteMeanTime,
-            name
-         );
-      } else {
-         String name = isTotals ? "" : scanner.next().replaceAll("\"", "");
-
-         return new Test(
-            id,
-            testCount,
-            errorCount,
-            meanTestTime,
-            testStdDevTime,
-            tps,
-            name
-         );
-      }
-   }
-}
->>>>>>> a505ef28
+}